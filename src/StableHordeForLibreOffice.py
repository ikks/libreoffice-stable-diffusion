# AIHorde client for LibreOffice
# Igor Támara 2025
# No Warranties, use on your own risk
#
# This Source Code Form is subject to the terms of the Mozilla Public
# License, v. 2.0. If a copy of the MPL was not distributed with this
# file, You can obtain one at http://mozilla.org/MPL/2.0/.
#
# This file incorporates work covered by the following license notice:
#
#   Licensed to the Apache Software Foundation (ASF) under one or more
#   contributor license agreements. See the NOTICE file distributed
#   with this work for additional information regarding copyright
#   ownership. The ASF licenses this file to you under the Apache
#   License, Version 2.0 (the "License"); you may not use this file
#   except in compliance with the License. You may obtain a copy of
#   the License at http://www.apache.org/licenses/LICENSE-2.0 .
#

import gettext
import hashlib
import json
import logging
import os
import platform
import shutil
import sys
import tempfile
import textwrap
import time
import uno
import unohelper
import urllib
import webbrowser

from com.sun.star.awt import ActionEvent
from com.sun.star.awt import FocusEvent
from com.sun.star.awt import ItemEvent
from com.sun.star.awt import KeyEvent
from com.sun.star.awt import MessageBoxButtons as mbb
from com.sun.star.awt import MessageBoxResults as mbr
from com.sun.star.awt import Point
from com.sun.star.awt import PosSize
from com.sun.star.awt import Size
from com.sun.star.awt import SpinEvent
from com.sun.star.awt import TextEvent
from com.sun.star.awt import XActionListener
from com.sun.star.awt import XFocusListener
from com.sun.star.awt import XItemListener
from com.sun.star.awt import XKeyListener
from com.sun.star.awt import XSpinListener
from com.sun.star.awt import XTextListener
from com.sun.star.awt.Key import ESCAPE
from com.sun.star.awt.MessageBoxType import MESSAGEBOX
from com.sun.star.awt.MessageBoxType import WARNINGBOX
from com.sun.star.beans import PropertyExistException
from com.sun.star.beans import PropertyValue
from com.sun.star.beans import UnknownPropertyException
from com.sun.star.beans.PropertyAttribute import TRANSIENT
from com.sun.star.datatransfer import DataFlavor
from com.sun.star.datatransfer import XTransferable
from com.sun.star.document import XEventListener
from com.sun.star.task import XJobExecutor
from com.sun.star.text.TextContentAnchorType import AS_CHARACTER
from com.sun.star.text.TextContentAnchorType import AT_FRAME
from com.sun.star.uno import XComponentContext

from collections import OrderedDict
from collections.abc import Iterable
from math import sqrt
from pathlib import Path
from typing import Any, Dict, List, TYPE_CHECKING, Tuple, Union
from threading import Thread

if TYPE_CHECKING:
    from com.sun.star.awt import ExtToolkit
    from com.sun.star.awt import Toolkit
    from com.sun.star.awt import UnoControlButtonModel
    from com.sun.star.awt import UnoControlCheckBoxModel
    from com.sun.star.awt import UnoControlDialog
    from com.sun.star.awt import UnoControlDialogModel
    from com.sun.star.awt import UnoControlEditModel
    from com.sun.star.awt import UnoControlFixedHyperlinkModel
    from com.sun.star.awt import UnoControlFixedTextModel
    from com.sun.star.awt import UnoControlListBoxModel
    from com.sun.star.awt import UnoControlModel
    from com.sun.star.awt import UnoControlNumericFieldModel
    from com.sun.star.awt.tab import UnoControlTabPageContainerModel
    from com.sun.star.awt.tab import UnoControlTabPageModel
    from com.sun.star.frame import Desktop
    from com.sun.star.frame import DispatchHelper
    from com.sun.star.gallery import GalleryTheme
    from com.sun.star.gallery import GalleryThemeProvider
    from com.sun.star.datatransfer.clipboard import SystemClipboard

# Change the next line replacing False to True if you need to debug. Case matters
DEBUG = True

<<<<<<< HEAD
VERSION = "0.10"
=======
VERSION = "0.9.1"
>>>>>>> 05f96f69

import_message_error = None

logger = logging.getLogger(__name__)
LOGGING_LEVEL = logging.ERROR
GALLERY_NAME = "aihorde.net"

GALLERY_IMAGE_DIR = GALLERY_NAME + "_images"
CACHE_DIR = "aihorde.net"
DEFAULT_MISSING_IMAGE = "missing_image.webp"

LIBREOFFICE_EXTENSION_ID = "org.fectp.StableHordeForLibreOffice"
GETTEXT_DOMAIN = "stablehordeforlibreoffice"

log_file = os.path.realpath(Path(tempfile.gettempdir(), "libreoffice_shotd.log"))
if DEBUG:
    LOGGING_LEVEL = logging.DEBUG
logging.basicConfig(
    filename=log_file,
    level=LOGGING_LEVEL,
    format="%(asctime)s - %(levelname)s - %(message)s",
)

script_path = os.path.realpath(__file__)
script_dir = os.path.dirname(script_path)
submodule_path = Path(script_dir, "python_path")
sys.path.append(str(submodule_path))

from aihordeclient import (  # noqa: E402
    ANONYMOUS_KEY,  # noqa: E402
    DEFAULT_MODEL,
    MIN_PROMPT_LENGTH,
    MAX_MP,
    MIN_WIDTH,
    MIN_HEIGHT,
    MODELS,
    OPUSTM_SOURCE_LANGUAGES,
    REGISTER_AI_HORDE_URL,
)

from aihordeclient import (  # noqa: E402
    AiHordeClient,
    InformerFrontend,
    HordeClientSettings,
    opustm_hf_translate,
)

HELP_URL = "https://aihorde.net/faq"
"""
Help url for the extension
"""

URL_VERSION_UPDATE = "https://raw.githubusercontent.com/ikks/libreoffice-stable-diffusion/main/version.json"
"""
Latest version for the extension
"""

PROPERTY_CURRENT_SESSION = "ai_horde_checked_update"

URL_DOWNLOAD = "https://extensions.libreoffice.org/en/extensions/show/99431"
"""
Download URL for libreoffice-stable-diffusion
"""

URL_MODEL_SHOWCASE = "https://artbot.site/info/models"
"""
Model samples preview
"""

URL_STYLE_SHOWCASE = "https://artbot.site/info/models"
"""
Style samples preview
"""

DEFAULT_STYLE = "flux"

LOCAL_MODELS_AND_STYLES = "resources/models_and_styles.json"
"""
File that holds the predefined models and styles
"""

URL_MODELS_AND_STYLES = ""
"""
Published file that holds the predefined models and styles
"""

HORDE_CLIENT_NAME = "AiHordeForLibreOffice"
"""
Name of the client sent to API
"""
DEFAULT_HEIGHT = 384
DEFAULT_WIDTH = 384

# TODO: Review the page size to adjust according to it
MAX_WIDTH = 1664  # 11 inches, typical presentation width 150DPI
MAX_HEIGHT = 1728  # A4 length 150DPI

CLIPBOARD_TEXT_FORMAT = "text/plain;charset=utf-16"

# gettext usual alias for i18n
_ = gettext.gettext
gettext.textdomain(GETTEXT_DOMAIN)


class DataTransferable(unohelper.Base, XTransferable):
    """Exchange data with Clipboard"""

    def __init__(self, text: str):
        dft = DataFlavor()
        dft.MimeType = CLIPBOARD_TEXT_FORMAT
        dft.HumanPresentableName = "Unicode-Text"
        self.data: Dict[str, str] = {}

        if isinstance(text, str):
            self.data[CLIPBOARD_TEXT_FORMAT] = text
        self.flavors: Iterable(DataFlavor) = (dft,)

    def getTransferData(self, flavor: DataFlavor):
        if not flavor:
            return
        return self.data.get(flavor.MimeType)

    def getTransferDataFlavors(self) -> None:
        return self.flavors

    def isDataFlavorSupported(self, flavor: DataFlavor) -> bool:
        if not flavor:
            return False
        return flavor.MimeType in self.data.keys()


def create_widget(
    container,
    typename: str,
    identifier: str,
    rect: Tuple[int, int, int, int],
    add_now: bool = True,
    additional_properties: List[Tuple[str, Any]] = None,
    insert_later: List[Tuple[Any, Any]] = None,
):
    """
    Adds to the dlg a control Model, with the identifier, positioned with
    widthxheight, and put it inside container For typename see UnoControl* at
    https://api.libreoffice.org/docs/idl/ref/namespacecom_1_1sun_1_1star_1_1awt.html
    """

    if typename.startswith("TabPage"):
        cmpt_type = f"com.sun.star.awt.tab.UnoControl{typename}Model"
    else:
        cmpt_type = f"com.sun.star.awt.UnoControl{typename}Model"

    cmpt: UnoControlModel = container.createInstance(cmpt_type)
    cmpt.setPropertyValues(
        [
            "Name",
            "PositionX",
            "PositionY",
            "Width",
            "Height",
        ],
        [
            identifier,
            rect[0],
            rect[1],
            rect[2],
            rect[3],
        ],
    )
    if add_now:
        container.insertByName(identifier, cmpt)
    else:
        insert_later.append((container, cmpt))

    if additional_properties:
        cmpt.setPropertyValues(*zip(*additional_properties))
    return cmpt


class LibreOfficeInteraction(
    unohelper.Base,
    InformerFrontend,
    XActionListener,
    XItemListener,
    XKeyListener,
    XTextListener,
    XSpinListener,
    XFocusListener,
):
    def get_type_doc(self, doc):
        TYPE_DOC = {
            "calc": "com.sun.star.sheet.SpreadsheetDocument",
            "draw": "com.sun.star.drawing.DrawingDocument",
            "impress": "com.sun.star.presentation.PresentationDocument",
            "web": "com.sun.star.text.WebDocument",
            "writer": "com.sun.star.text.TextDocument",
        }
        for k, v in TYPE_DOC.items():
            if doc.supportsService(v):
                return k
        return "new-writer"

    def __init__(self, desktop, context):
        self.desktop: Desktop = desktop
        self.context = context
        self.cp = self.context.getServiceManager().createInstanceWithContext(
            "com.sun.star.configuration.ConfigurationProvider", self.context
        )
        self.clipboard: SystemClipboard = (
            self.context.getServiceManager().createInstanceWithContext(
                "com.sun.star.datatransfer.clipboard.SystemClipboard", self.context
            )
        )

        # Allows to store the URL of the image in case of an error
        self.generated_url: str = ""

        # Helps determine if on text, calc, draw, etc...
        self.model = self.desktop.getCurrentComponent()
        self.toolkit: Toolkit = self.context.ServiceManager.createInstanceWithContext(
            "com.sun.star.awt.Toolkit", self.context
        )
        self.extoolkit: ExtToolkit = (
            self.context.ServiceManager.createInstanceWithContext(
                "com.sun.star.awt.ExtToolkit", self.context
            )
        )

        # Used to control UI state
        self.in_progress: bool = False

        # Retrieves the previously selected text in LO
        self.selected: str = ""

        self.inside: str = "new-writer"
        self.key_debug_info = OrderedDict(
            [
                ("name", HORDE_CLIENT_NAME),
                ("version", VERSION),
                ("os", platform.system()),
                ("python", platform.python_version()),
                ("libreoffice", self.get_libreoffice_version()),
                ("arch", platform.machine()),
            ]
        )

        # Client identification to API
        self.base_info = "-_".join(self.key_debug_info.values())

        self.inside = self.get_type_doc(self.model)
        if self.inside == "new-writer":
            self.model = self.desktop.loadComponentFromURL(
                "private:factory/swriter", "_blank", 0, ()
            )
            self.inside = "writer"

        try:
            # Get selected text
            if self.inside == "writer":
                self.selected = self.model.CurrentSelection.getByIndex(0).getString()
            else:
                self.selected = self.model.CurrentSelection.getString()
        except AttributeError:
            # If the selection is not text, let's wait for the user to write down
            self.selected = ""

        self.DEFAULT_DLG_HEIGHT: int = 274
        self.BOOK_HEIGHT: int = 100
        self.PASSWORD_MASK = 42
        self.displacement: int = 180
        self.ok_btn: UnoControlButtonModel = None
        self.local_language: str = ""
        self.initial_prompt: str = ""
        self.dlg: UnoControlDialog = self.__create_dialog__()
        self.options: Dict[str, Any] = {"api_key": ANONYMOUS_KEY}
        self.progress: float = 0.0
        self.default_models: List[Any] = []
        self.default_models_names: List[str] = []
        self.default_styles: List[Any] = []
        self.default_styles_names: List[str] = []

    def get_configuration_value(
        self,
        property_name: str,
        section: str,
        category: str = "Setup",
        prefix="org.openoffice",
    ):
        """
        To discover which properties are available as part of Setup,
        go to Tools > Options > Advanced > Open Expert configurations
        """
        node = PropertyValue()
        node.Name = "nodepath"
        node.Value = f"/{prefix}.{category}/{section}"
        prop = property_name
        try:
            cr = self.cp.createInstanceWithArguments(
                "com.sun.star.configuration.ConfigurationAccess", (node,)
            )
            if cr and (cr.hasByName(prop)):
                return cr.getPropertyValue(prop)
        except Exception as ex:
            logger.info(
                f"The property /{prefix}.{category}/{section} {property_name} is not present"
            )
            logger.debug(ex, stack_info=True)
            return ""

        logger.debug(
            f"The property /{prefix}.{category}/{section} {property_name} is not present"
        )
        return ""

    def get_libreoffice_version(self) -> str:
        return " ".join(
            [
                self.get_configuration_value("ooName", "Product"),
                self.get_configuration_value("ooSetupVersionAboutBox", "Product"),
                "(" + self.get_configuration_value("ooVendor", "Product") + ")",
            ]
        )

    def get_language(self) -> str:
        """
        Determines the UI current language
        Taken from MRI
        https://github.com/hanya/MRI
        """
        return self.get_configuration_value("ooLocale", "L10N")

    def __create_dialog__(self):
        def add_widget(
            container,
            typename: str,
            identifier: str,
            rect: Tuple[int, int, int, int],
            add_now: bool = True,
            additional_properties: List[Tuple[str, Any]] = None,
        ):
            """
            Adds to the container a control Model, with the identifier, positioned with
            widthxheight, and put it inside container if add_nos is True, the properties are added. For typename see UnoControl* at
            https://api.libreoffice.org/docs/idl/ref/namespacecom_1_1sun_1_1star_1_1awt.html
            """
            return create_widget(
                container,
                typename,
                identifier,
                rect,
                add_now,
                additional_properties,
                self.insert_in,
            )

        self.insert_in = []
        current_language = self.get_language()
        self.show_language = current_language in OPUSTM_SOURCE_LANGUAGES
        if self.show_language:
            self.local_language = current_language
            logger.info(f"locale is «{self.local_language}»")
        else:
            logger.warning("locale is «{current_locale}», non translatable")

        dc: UnoControlDialog = self.context.ServiceManager.createInstanceWithContext(
            "com.sun.star.awt.UnoControlDialog", self.context
        )
        dm: UnoControlDialogModel = self.context.ServiceManager.createInstance(
            "com.sun.star.awt.UnoControlDialogModel"
        )
        dc.setModel(dm)
        dc.createPeer(self.extoolkit, None)
        dc.addKeyListener(self)

        book: UnoControlTabPageContainerModel = add_widget(
            dm, "TabPageContainer", "tab_book", (8, 106, 248, self.BOOK_HEIGHT)
        )
        page_ad: UnoControlTabPageModel = book.createTabPage(1)
        page_ad.Title = "🪄 " + _("Advanced")
        book.insertByIndex(0, page_ad)
        page_in: UnoControlTabPageModel = book.createTabPage(2)
        page_in.Title = "💬 " + _("About")
        book.insertByIndex(1, page_in)
        self.book: UnoControlTabPageContainerModel = dc.getControl("tab_book")

        current_height = self.DEFAULT_DLG_HEIGHT - self.BOOK_HEIGHT

        # Dialog placement
        dm.Name = "stablehordeoptions"
        dm.PositionX = 47
        dm.PositionY = 1
        dm.Width = 265
        dm.Height = current_height
        dm.Closeable = True
        dm.Moveable = True
        dm.Title = _("AI Horde for LibreOffice - ") + VERSION

        self.bool_trans: UnoControlCheckBoxModel = add_widget(
            dm, "CheckBox", "bool_trans", (134, 56, 30, 10)
        )
        self.bool_trans.Label = "🌏"
        self.bool_trans.HelpText = _("""           Translate the prompt to English, wishing for the best.  If the result is not
        the expected, try toggling or changing the model""")

        if self.show_language:
            self.bool_trans.TabIndex = 2
        else:
            self.bool_trans.Tabstop = False
        self.bool_trans = dc.getControl(self.bool_trans.Name)
        self.bool_trans.setVisible(self.show_language)

        self.txt_prompt: UnoControlEditModel = add_widget(
            dm,
            "Edit",
            "txt_prompt",
            (
                10,
                8,
                144,
                48,
            ),
            add_now=False,
            additional_properties=(
                ("MultiLine", True),
                ("AutoVScroll", True),
                ("TabIndex", 1),
                (
                    "HelpText",
                    _("""        Let your imagination run wild or put a proper description of your
        desired output. Use full grammar for Flux, use tag-like language
        for sd15, use short phrases for sdxl.
        Write at least 5 words or 10 characters."""),
                ),
            ),
        )

        self.lbl_model: UnoControlFixedTextModel = create_widget(
            dm,
            "FixedText",
            "lbl_model",
            (10, 72, 140, 40),
            additional_properties=(
                ("Label", "Esta cosa cómo es?".center(40, " ")),
                ("Tabstop", False),
                ("Align", 1),
            ),
        )

        logger.debug("Creating ListBox")
        ht = _("""up/arrow keys or mouse scroll to change the model""")
        self.lst_selectimage: UnoControlListBoxModel = create_widget(
            dm,
            "ListBox",
            "lst_selectimage",
            (160, 6, 94, 94),
            (
                ("LineCount", 2),
                ("Dropdown", True),
                ("Tabstop", True),
                ("TabIndex", 0),
                ("HelpText", ht),
            ),
        )

        ht = _("""Change the size and other parameters, View Model description, ...""")
        btn_do = create_widget(
            dm,
            "Button",
            "btn_more",
            (148, 92, 10, 10),
            additional_properties=(("Label", "+"), ("HelpText", ht)),
        )
        btn_more = dc.getControl("btn_more")
        btn_more.addActionListener(self)
        btn_more.setActionCommand("btn_more_OnClick")
        self.btn_more: UnoControlButtonModel = btn_do

        def prepare_model_and_styles_data(
            json_file_data: Path,
            images_base_dir: Path,
            lst_selectimage,
        ) -> List[str]:
            logger.debug("Populate listbox")
            i = -1
            data = {}
            with open(json_file_data) as the_file:
                config_data = json.loads(the_file.read())

            content = config_data["models"]
            missing_image = "file://" + str(
                Path(images_base_dir, "assets", "showcase", DEFAULT_MISSING_IMAGE)
            )
            shutil.copy(
                Path("assets", "showcase", DEFAULT_MISSING_IMAGE),
                Path(images_base_dir, "assets", "showcase", DEFAULT_MISSING_IMAGE),
            )
            for key in sorted(list(content.keys()), key=lambda k: k.upper()):
                i += 1
                dir_name = key.replace(" ", "_").replace("-", "_").lower()
                source_path = Path("assets", "showcase", dir_name)
                os.makedirs(source_path, exist_ok=True)
                if not content[key]["samples"]:
                    data[key] = i
                    lst_selectimage.insertItemImage(i, missing_image)
                    lst_selectimage.setItemData(
                        i,
                        (
                            key,
                            content[key]["description"],
                            content[key].get("homepage", HELP_URL),
                        ),
                    )
                    continue
                target_path = Path(images_base_dir, "assets", "showcase", dir_name)
                os.makedirs(target_path, exist_ok=True)
                image_filename = content[key]["samples"][0].split("/")[-1]

                shutil.copy(
                    Path(source_path, image_filename), Path(target_path, image_filename)
                )
                the_file = "file://" + str(Path(target_path, image_filename))
                lst_selectimage.insertItemImage(i, the_file)
                lst_selectimage.setItemData(
                    i,
                    (
                        key,
                        content[key]["description"],
                        content[key].get("homepage", HELP_URL),
                    ),
                )
                data[key] = i
            return data

        self.model_index = prepare_model_and_styles_data(
            "resources/models_and_styles.json",
            self.path_cache_directory(),
            self.lst_selectimage,
        )

        button_ok: UnoControlButtonModel = add_widget(
            dm, "Button", "btn_ok", (73, current_height - 34, 49, 13)
        )
        button_ok.Label = _("Process")
        button_ok.TabIndex = 4
        btn_ok = dc.getControl("btn_ok")
        btn_ok.addActionListener(self)
        btn_ok.setActionCommand("btn_ok_OnClick")
        self.ok_btn: UnoControlButtonModel = button_ok

        button_cancel = add_widget(
            dm, "Button", "btn_cancel", (145, current_height - 34, 49, 13)
        )
        button_cancel.Label = _("Cancel")
        button_cancel.TabIndex = 13
        btn_cancel = dc.getControl("btn_cancel")
        btn_cancel.addActionListener(self)
        btn_cancel.setActionCommand("btn_cancel_OnClick")

        self.ctrl_token: UnoControlEditModel = add_widget(
            dm,
            "Edit",
            "txt_token",
            (170, current_height - 52, 80, 10),
            add_now=False,
        )
        self.ctrl_token.TabIndex = 11
        self.ctrl_token.HelpText = _("""        Get yours at https://aihorde.net/ for free. Recommended:
        Anonymous users are last in the queue.""")
        self.ctrl_token.EchoChar = self.PASSWORD_MASK

        self.lbl_view_pass: UnoControlFixedHyperlinkModel = add_widget(
            dm,
            "FixedHyperlink",
            "lbl_view_pass",
            (241, current_height - 52, 10, 10),
        )
        self.lbl_view_pass.Label = "👀"
        self.lbl_view_pass.HelpText = _("""Click to view your AiHorde API Key""")
        dc.getControl("lbl_view_pass").addActionListener(self)

        self.btn_toggle: UnoControlButtonModel = add_widget(
            dm, "Button", "btn_toggle", (2, current_height - 12, 12, 10)
        )
        self.btn_toggle.Label = "_"
        self.btn_toggle.HelpText = _("Toggle")
        self.btn_toggle.TabIndex = 15

        self.btn_toggle = dc.getControl("btn_toggle")
        self.btn_toggle.addActionListener(self)
        self.btn_toggle.setActionCommand("btn_toggle_OnClick")

        lbl = add_widget(
            dm,
            "FixedText",
            "label_progress",
            (20, current_height - 12, 150, 10),
        )
        lbl.Label = ""
        self.progress_label = lbl

        self.progress_meter = add_widget(
            dm,
            "ProgressBar",
            "prog_status",
            (
                14,
                current_height - 14,
                250,
                13,
            ),
        )

        # Advanced page
        lbl = add_widget(
            page_ad, "FixedText", "label_height", (130, 8, 48, 13), add_now=False
        )
        lbl.Label = _("Height")
        lbl = add_widget(
            page_ad, "FixedText", "label_width", (5, 8, 48, 13), add_now=False
        )
        lbl.Label = _("Width")
        lbl = add_widget(
            page_ad,
            "FixedText",
            "label_strength",
            (5, 46, 49, 13),
            add_now=False,
            additional_properties=(("Label", _("Strength")), ("Align", 2)),
        )

        lbl = add_widget(
            page_ad, "FixedText", "label_steps", (5, 27, 49, 13), add_now=False
        )
        lbl.Label = _("Steps")
        lbl = add_widget(
            page_ad, "FixedText", "label_seed", (130, 27, 49, 13), add_now=False
        )
        lbl.Label = _("Seed (Optional)")

        self.txt_seed: UnoControlEditModel = add_widget(
            page_ad, "Edit", "txt_seed", (190, 26, 48, 10), add_now=False
        )
        self.txt_seed.TabIndex = 2
        self.txt_seed.HelpText = _(
            "Set a seed to regenerate (reproducible), or it'll be chosen at random by the worker."
        )

        self.int_width: UnoControlNumericFieldModel = add_widget(
            page_ad, "NumericField", "int_width", (60, 5, 48, 13), add_now=False
        )
        self.int_width.DecimalAccuracy = 0
        self.int_width.ValueMin = MIN_WIDTH
        self.int_width.ValueMax = MAX_WIDTH
        self.int_width.ValueStep = 64
        self.int_width.Spin = True
        self.int_width.Value = DEFAULT_WIDTH
        self.int_width.TabIndex = 5
        self.int_width.HelpText = _(
            "Height and Width together at most can be 2048x2048=4194304 pixels"
        )

        self.int_strength: UnoControlNumericFieldModel = add_widget(
            page_ad, "NumericField", "int_strength", (60, 43, 48, 13), add_now=False
        )
        self.int_strength.ValueMin = 0
        self.int_strength.ValueMax = 20
        self.int_strength.ValueStep = 0.5
        self.int_strength.DecimalAccuracy = 2
        self.int_strength.Spin = True
        self.int_strength.Value = 15
        self.int_strength.TabIndex = 7
        self.int_strength.HelpText = _("""        How strongly the AI follows the prompt vs how much creativity to allow it.
        Set to 1 for Flux, use 2-4 for LCM and lightning, 5-7 is common for SDXL
        models, 6-9 is common for sd15.""")

        self.int_height: UnoControlNumericFieldModel = add_widget(
            page_ad,
            "NumericField",
            "int_height",
            (
                190,
                7,
                48,
                10,
            ),
            add_now=False,
        )
        self.int_height.DecimalAccuracy = 0
        self.int_height.ValueMin = MIN_HEIGHT
        self.int_height.ValueMax = MAX_HEIGHT
        self.int_height.ValueStep = 64
        self.int_height.Spin = True
        self.int_height.Value = DEFAULT_HEIGHT
        self.int_height.TabIndex = 6
        self.int_height.HelpText = _(
            "Height and Width together at most can be 2048x2048=4194304 pixels"
        )

        self.int_steps: UnoControlNumericFieldModel = add_widget(
            page_ad,
            "NumericField",
            "int_steps",
            (
                60,
                23,
                48,
                13,
            ),
            add_now=False,
        )
        self.int_steps.ValueMin = 1
        self.int_steps.ValueMax = 150
        self.int_steps.Spin = True
        self.int_steps.ValueStep = 10
        self.int_steps.DecimalAccuracy = 0
        self.int_steps.Value = 25
        self.int_steps.TabIndex = 7
        self.int_steps.HelpText = _("""        How many sampling steps to perform for generation. Should
        generally be at least double the CFG unless using a second-order
        or higher sampler (anything with dpmpp is second order)""")

        self.bool_nsfw: UnoControlCheckBoxModel = add_widget(
            page_ad, "CheckBox", "bool_nsfw", (140, 48, 55, 10), add_now=False
        )
        self.bool_nsfw.Label = _("NSFW")
        self.bool_nsfw.TabIndex = 9
        self.bool_nsfw.HelpText = _("""        Whether or not your image is intended to be NSFW. May
        reduce generation speed (workers can choose if they wish
        to take nsfw requests)""")

        self.bool_censure: UnoControlCheckBoxModel = add_widget(
            page_ad, "CheckBox", "bool_censure", (185, 48, 55, 10), add_now=False
        )
        self.bool_censure.Label = _("Censor NSFW")
        self.bool_censure.TabIndex = 10
        self.bool_censure.HelpText = _("""        Separate from the NSFW flag, should workers
        return nsfw images. Censorship is implemented to be safe
        and overcensor rather than risk returning unwanted NSFW.""")

        # Page UX placement
        lbl = add_widget(
            page_ad, "FixedText", "label_max_wait", (5, 63, 48, 13), add_now=False
        )
        lbl.Label = _("Max Wait")
        self.int_waiting: UnoControlNumericFieldModel = add_widget(
            page_ad,
            "NumericField",
            "int_waiting",
            (
                60,
                63,
                48,
                13,
            ),
            add_now=False,
        )
        self.int_waiting.ValueMin = 1
        self.int_waiting.ValueMax = 15
        self.int_waiting.Spin = True
        self.int_waiting.DecimalAccuracy = 0
        self.int_waiting.Value = 5
        self.int_waiting.TabIndex = 8
        self.int_waiting.HelpText = _("""        How long to wait(minutes) for your generation to complete.
        Depends on number of workers and user priority (more
        kudos = more priority. Anonymous users are last)""")
        self.bool_add_to_gallery: UnoControlCheckBoxModel = add_widget(
            page_ad, "CheckBox", "bool_add_to_gallery", (140, 63, 45, 10), add_now=False
        )
        self.bool_add_to_gallery.State = 1
        self.bool_add_to_gallery.Label = _("Gallery")
        self.bool_add_to_gallery.TabIndex = 9
        self.bool_add_to_gallery.HelpText = _(
            """        Adds the generated image to the gallery        """
        )
        self.bool_add_frame: UnoControlCheckBoxModel = add_widget(
            page_ad, "CheckBox", "bool_add_frame", (185, 63, 45, 10), add_now=False
        )
        self.bool_add_frame.Label = _("Frame")
        self.bool_add_frame.TabIndex = 9
        self.bool_add_frame.HelpText = _(
            """        Adds a frame for the image and the text with the original prompt        """
        )

        # Information page

        self.lbl_description = add_widget(
            page_in,
            "FixedHyperlink",
            "lbl_description",
            (6, 8, 180, 46),
            add_now=False,
            # additional_properties=(("Border", 1),),
        )

        add_widget(
            page_in,
            "FixedText",
            "label_credits",
            (6, 65, 190, 50),
            add_now=False,
            additional_properties=(
                ("Label", _("This is a horde client crafted with ") + "💗 @2025 - "),
            ),
        )

        add_widget(
            page_in,
            "FixedHyperlink",
            "lbl_faq",
            (196, 12, 40, 10),
            additional_properties=(
                ("Label", "🤔 " + _("FAQ")),
                ("URL", HELP_URL),
            ),
        )

        add_widget(
            page_in,
            "FixedHyperlink",
            "lbl_gallery",
            (196, 26, 40, 10),
            add_now=False,
            additional_properties=(
                ("Label", "🎨 " + _("My images")),
                (
                    "URL",
                    uno.systemPathToFileUrl(str(self.path_store_images_directory())),
                ),
                (
                    "HelpText",
                    _("""       Click to browse your generated images        """),
                ),
            ),
        )

        self.lbl_sysinfo: UnoControlFixedHyperlinkModel = add_widget(
            page_in,
            "FixedHyperlink",
            "lbl_sysinfo",
            (196, 40, 40, 10),
            add_now=False,
            additional_properties=(
                ("Label", "🤖 " + _("System")),
                (
                    "HelpText",
                    _(
                        """Click to copy on your clipboard your system information to share when reporting something, you can paste it"""
                    ),
                ),
            ),
        )

        if DEBUG:
            ctrl: UnoControlFixedHyperlinkModel = add_widget(
                page_in, "FixedHyperlink", "lbl_debug", (185, 65, 50, 10), add_now=False
            )
            ctrl.Label = f"📜 {log_file}"
            ctrl.URL = uno.systemPathToFileUrl(log_file)
            ctrl.HelpText = (
                _(
                    "You are debugging, make sure opening LibreOffice from the command line. Consider using"
                )
                + f"\n\n   tailf { log_file }"
            )

        return dc

    def show_ui(self):
        self.dlg.setVisible(True)
        self.book.setVisible(False)

        # Post visibility setup
        for pair in self.insert_in:
            pair[0].insertByName(pair[1].Name, pair[1])

        if self.default_model not in self.model_index:
            self.default_model = DEFAULT_MODEL
        logger.debug("Getting default option for listbox")
        self.lst_selectimage.SelectedItems = [self.model_index[self.default_model]]
        self.show_model_info(
            self.lst_selectimage.getItemData(self.model_index[self.default_model])
        )

        self.int_width = self.book.getTabPageByID(1).getControl(self.int_width.Name)
        self.int_width.addTextListener(self)
        self.int_width.addSpinListener(self)
        self.int_width.addFocusListener(self)
        self.int_height = self.book.getTabPageByID(1).getControl(self.int_height.Name)
        self.int_height.addTextListener(self)
        self.int_height.addSpinListener(self)
        self.int_height.addFocusListener(self)
        self.lbl_sysinfo = self.book.getTabPageByID(2).getControl(self.lbl_sysinfo.Name)
        self.lbl_sysinfo.addActionListener(self)
        self.txt_prompt = self.dlg.getControl("txt_prompt")
        self.txt_prompt.addTextListener(self)
        self.txt_prompt.addKeyListener(self)

        logger.debug("Add change listener to listbox")
        self.lst_selectimage: UnoControlListBoxModel = self.dlg.getControl(
            "lst_selectimage"
        )
        self.lst_selectimage.addItemListener(self)
        # TODO: Change font size percentually
        self.lbl_model.FontHeight = 14
        self.ctrl_token = self.dlg.getControl(self.ctrl_token.Name)

        # UI tweaks
        self.ctrl_token.getModel().EchoChar
        self.lbl_view_pass = self.dlg.getControl(self.lbl_view_pass.Name)
        if self.options.get("api_key", ANONYMOUS_KEY) == ANONYMOUS_KEY:
            self.book.ActiveTabPageID = 2
            self.ctrl_token.getModel().EchoChar = 0
            self.lbl_view_pass.setVisible(False)
        else:
            if self.options.get("default_page", "style") == "style":
                self.book.ActiveTabPageID = 1
            else:
                self.book.ActiveTabPageID = 2
            self.ctrl_token.getModel().EchoChar = self.PASSWORD_MASK
            self.lbl_view_pass.setVisible(True)

        self.btn_toggle.setVisible(False)

        size = self.dlg.getPosSize()
        self.DEFAULT_DLG_HEIGHT = size.Height
        self.displacement = self.dlg.getControl("label_progress").getPosSize().Y - 5

    def toggle_dialog(self):
        """
        Un/shrink the dialog to have the progressbar visible
        """
        size = self.dlg.getPosSize()
        control_names = (
            "label_progress",
            "btn_toggle",
            "prog_status",
        )

        self.book.setVisible(self.btn_more.Label == "-")
        self.txt_prompt.setVisible(size.Height == self.DEFAULT_DLG_HEIGHT)
        self.lst_selectimage.setVisible(size.Height == self.DEFAULT_DLG_HEIGHT)
        if size.Height == self.DEFAULT_DLG_HEIGHT:
            self.heighten_dialog(30)
            roll = -1
        else:
            self.heighten_dialog(self.DEFAULT_DLG_HEIGHT)
            roll = 1
        for control in control_names:
            self.move_control(control, roll * self.displacement)

    def move_control(self, control_name, displacement):
        control = self.dlg.getControl(control_name)
        size = control.getPosSize()
        control.setPosSize(
            size.X,
            size.Y + displacement,
            size.Height,
            size.Width,
            PosSize.Y,
        )

    def heighten_dialog(self, height):
        size = self.dlg.getPosSize()
        self.dlg.setPosSize(
            size.X,
            size.Y,
            size.Height,
            height,
            PosSize.HEIGHT,
        )

    def toggle_more(self):
        """
        Un/shrink the dialog to have the progressbar visible
        """
        control_names = [
            "label_progress",
            "btn_toggle",
            "prog_status",
            "label_token",
            "txt_token",
            "lbl_view_pass",
            "btn_ok",
            "btn_cancel",
        ]
        if self.btn_more.Label == "+":
            self.heighten_dialog(self.DEFAULT_DLG_HEIGHT + 2 * self.BOOK_HEIGHT)
            self.book.setVisible(True)
            self.btn_more.Label = "-"
            roll = 1
        else:
            self.heighten_dialog(self.DEFAULT_DLG_HEIGHT)
            self.book.setVisible(False)
            self.btn_more.Label = "+"
            roll = -1

        for control in control_names:
            self.move_control(control, roll * 2 * self.BOOK_HEIGHT)

    def validate_fields(self) -> None:
        if self.in_progress:
            return
        enable_ok = (
            len(self.txt_prompt.Text) > MIN_PROMPT_LENGTH
            and self.int_width.Value * self.int_height.Value <= MAX_MP
        )
        self.ok_btn.Enabled = enable_ok
        self.dlg.getControl("btn_trans").Enable = enable_ok

    def translate(self) -> None:
        self.continue_ticking = True

        def __emit_ticks__():
            i = 1.1
            logging.debug(1)
            while i < 15:
                time.sleep(0.5)
                if not self.continue_ticking:
                    return
                self.update_status(_("Translating"), i)
                logging.debug(i)
                i = i + 0.5

        if not self.show_language:
            return
        prompt_control = self.txt_prompt
        text = prompt_control.Text
        self.initial_prompt = text
        try:
            self.update_status(_("Translating"), 1.0)
            logger.info(f"Translating {text} from {self.local_language}")
            ticker = Thread(target=__emit_ticks__)
            ticker.start()
            logging.debug("starting")
            translated_text = opustm_hf_translate(text, self.local_language)
            logging.debug("Finished translating")
            self.continue_ticking = False
        except Exception as ex:
            logger.info(ex, stack_info=True)
        finally:
            prompt_control.Text = translated_text or text

    def show_model_info(self, item_data: Tuple) -> None:
        self.lbl_model.Label = item_data[0].replace("_", " ").replace("-", " ").title()
        self.lbl_description.Label = textwrap.fill(item_data[1], width=66)
        self.lbl_description.URL = item_data[2]

    def itemStateChanged(self, evt: ItemEvent) -> None:
        self.show_model_info(
            self.lst_selectimage.getModel().getItemData(evt.value.Selected)
        )

    def focusLost(self, oFocusEvent: FocusEvent) -> None:
        element = oFocusEvent.Source.getModel()
        if element.Name not in ["int_width", "int_height"]:
            return

        pixels = self.int_width.Value * self.int_height.Value
        if pixels >= MAX_MP:
            element.Value = 64 * int(sqrt((pixels - MAX_MP)) / 64)
        self.validate_fields()

    def down(self, oSpinActed: SpinEvent) -> None:
        if oSpinActed.Source.getModel().Name in ["int_width", "int_height"]:
            self.validate_fields()

    def up(self, oSpinActed: SpinEvent) -> None:
        if oSpinActed.Source.getModel().Name in ["int_width", "int_height"]:
            self.validate_fields()

    def keyReleased(self, oKeyReleased: KeyEvent) -> None:
        if oKeyReleased.KeyCode == ESCAPE:
            self.dlg.dispose()

    def textChanged(self, oTextChanged: TextEvent) -> None:
        if oTextChanged.Source.getModel().Name in [
            "txt_prompt",
            "int_width",
            "int_height",
        ]:
            self.validate_fields()

    def actionPerformed(self, oActionEvent: ActionEvent) -> None:
        """
        Function invoked when an event is fired from a widget
        """
        if oActionEvent.ActionCommand == "btn_ok_OnClick":
            if self.in_progress:
                # Fast clickers,need to learn to wait
                return
            self.in_progress = True
            self.start_processing()
        elif oActionEvent.ActionCommand == "btn_more_OnClick":
            self.toggle_more()
        elif oActionEvent.ActionCommand == "btn_toggle_OnClick":
            self.toggle_dialog()
        elif oActionEvent.ActionCommand == "btn_cancel_OnClick":
            self.dlg.dispose()
        else:
            ctrl = oActionEvent.value.Source.getModel()
            if ctrl.Name == "lbl_view_pass":
                self.show_message(self.ctrl_token.Text, title=_("AIHorde API Key"))
            elif ctrl.Name == "lbl_sysinfo":
                self.export_system_information()

    def export_system_information(self):
        """
        Stores in the clipboard system information for issue reporting and showcase
        """
        system_info = "\n".join(
            [f"{key.capitalize()}: {val}" for key, val in self.key_debug_info.items()]
        )
        data = DataTransferable(system_info)
        self.clipboard.setContents(data, None)
        suffix = _("Above information is copied in your clipboard, paste it if needed")
        self.__msg_usr__(
            "\n\n" + system_info + "\n\n  " + suffix, title=_("System information")
        )

    def get_options_from_dialog(self) -> List[Dict[str, Any]]:
        """
        Updates the options from the dialog ready to be used
        """
        selected_model = self.lst_selectimage.getModel()
        self.options.update(
            {
                "prompt": self.txt_prompt.Text,
                "image_width": self.int_width.Value,
                "image_height": self.int_height.Value,
                "model": selected_model.getItemData(selected_model.SelectedItems[0])[0],
                "prompt_strength": self.int_strength.Value,
                "steps": self.int_steps.Value,
                "nsfw": self.bool_nsfw.State == 1,
                "censor_nsfw": self.bool_censure.State == 1,
                "api_key": self.ctrl_token.Text or ANONYMOUS_KEY,
                "max_wait_minutes": self.int_waiting.Value,
                "seed": self.txt_seed.Text,
            }
        )

        return self

    def start_processing(self) -> None:
        self.toggle_dialog()
        if self.inside in ["writer", "web"]:
            self.curview = self.model.CurrentController.ViewCursor
        self.ok_btn.Enabled = False
        self.btn_toggle.setVisible(True)
        cancel_button = self.dlg.getControl("btn_cancel")
        cancel_button.setLabel(_("Close"))
        cancel_button.getModel().HelpText = _(
            "The image generation will continue while you are doing other tasks"
        )
        if self.show_language and self.dlg.getControl("bool_trans").State == 1:
            self.translate()

        self.get_options_from_dialog()
        logger.debug(self.options)

        def __real_work_with_api__():
            images_paths = self.sh_client.generate_image(self.options)

            logger.debug(images_paths)
            if images_paths:
                self.update_status("", 100)
                self.show_message(
                    _("Your image was generated consuming {} kudos").format(
                        self.sh_client.kudos_cost
                    ),
                    title=_("AIHorde has good news"),
                )

                self.insert_image(
                    images_paths[0],
                    self.options["image_width"],
                    self.options["image_height"],
                    self.sh_client,
                    self.bool_add_to_gallery.State == 1,
                    self.bool_add_frame.State == 1,
                )
                settings_used = self.sh_client.get_settings()
                settings_used["translate"] = self.bool_trans.State
                settings_used["add_to_gallery"] = self.bool_add_to_gallery.State
                settings_used["add_text"] = self.bool_add_frame.State
                self.st_manager.save(settings_used)

            self.free()

        self.worker = Thread(target=__real_work_with_api__)
        self.worker.start()

    def prepare_options(
        self,
        sh_client: AiHordeClient,
        st_manager: HordeClientSettings,
        options: List[Dict[str, Any]],
    ) -> None:
        self.options.update(options)
        self.sh_client = sh_client
        self.st_manager = st_manager
        api_key = options.get("api_key", ANONYMOUS_KEY)
        self.ctrl_token.Text = api_key
        if api_key == ANONYMOUS_KEY:
            self.ctrl_token.Text = ""
            self.ctrl_token.TabIndex = 1
            lbl = create_widget(
                self.dlg.getModel(),
                "FixedHyperlink",
                "label_token",
                (110, self.DEFAULT_DLG_HEIGHT - self.BOOK_HEIGHT - 52, 48, 10),
            )
            lbl.Label = _("ApiKey (Optional)")
            lbl.URL = REGISTER_AI_HORDE_URL
        else:
            lbl = create_widget(
                self.dlg.getModel(),
                "FixedText",
                "label_token",
                (130, self.DEFAULT_DLG_HEIGHT - self.BOOK_HEIGHT - 52, 48, 10),
            )
            lbl.Label = _("ApiKey")

        self.__fetch_models_and_styles__(include_remote=False)
        self.model_choices = options.get(
            "local_settings", {"models": self.default_models_names}
        ).get("models", self.default_models_names)

        # This is needed because fetch models and styles were introduced later, helping
        # people with older settings saved to get the new models
        self.model_choices = list(set(self.model_choices + self.default_models_names))
        self.model_choices.sort()

        self.default_model = options.get("model", DEFAULT_MODEL)

        self.style_choices = options.get(
            "local_settings", {"styles": self.default_styles_names}
        ).get("styles", self.default_styles_names)

        self.default_style = options.get("style", DEFAULT_STYLE)
        self.style_choices.sort()

        self.txt_prompt.Text = self.selected or options.get("prompt", "")
        self.int_width.Value = options.get("image_width", DEFAULT_WIDTH)
        self.int_height.Value = options.get("image_height", DEFAULT_HEIGHT)
        self.int_strength.Value = options.get("prompt_strength", 6.3)
        self.int_steps.Value = options.get("steps", 25)
        self.int_waiting.Value = options.get("max_wait_minutes", 15)
        self.bool_nsfw.State = options.get("nsfw", 0)
        self.bool_censure.State = options.get("censor_nsfw", 1)
        self.bool_trans.State = options.get("translate", 1)
        self.bool_add_to_gallery.State = options.get("add_to_gallery", 1)
        self.bool_add_frame.State = options.get("add_text", 0)

    def free(self):
        self.dlg.dispose()

    def update_status(self, text: str, progress: float = 0.0):
        """
        Updates the status to the frontend and the progress from 0 to 100
        """
        if progress:
            self.progress = progress
        self.progress_label.Label = text
        self.progress_meter.ProgressValue = self.progress

    def set_finished(self):
        """
        Tells the frontend that the process has finished successfully
        """
        self.progress_label.Label = ""
        self.progress_meter.ProgressValue = 100

    def __msg_usr__(
        self, message, buttons=mbb.BUTTONS_OK, title="", url="", box_type=MESSAGEBOX
    ) -> int:
        """
        Shows a message dialog, if url is given, shows
        OK, Cancel, when the user presses OK, opens the URL in the
        browser.  Returns the status of the messagebox.
        """
        if url:
            buttons = mbb.BUTTONS_OK_CANCEL | buttons
            res = self.toolkit.createMessageBox(
                self.extoolkit, box_type, buttons, title, message
            ).execute()
            if res == mbr.OK:
                webbrowser.open(url, new=2)
            return res

        return self.toolkit.createMessageBox(
            self.extoolkit, box_type, buttons, title, message
        ).execute()

    def show_error(self, message, url="", title="", buttons=mbb.BUTTONS_OK):
        """
        Shows an error message dialog
        if url is given, shows OK, Cancel, when the user presses OK, opens the URL in the
        browser
        title is the title of the dialog to be shown
        buttons are the options that the user can have
        """
        if title == "":
            title = _("Watch out!")
        if not url and self.generated_url:
            url = self.generated_url
        self.__msg_usr__(
            message, buttons=buttons, title=title, url=url, box_type=WARNINGBOX
        )
        if self.options.get("api_key", ANONYMOUS_KEY) == ANONYMOUS_KEY:
            self.ctrl_token.setFocus()
        self.set_finished()

    def show_message(self, message, url="", title="", buttons=mbb.BUTTONS_OK):
        """
        Shows an informative message dialog
        if url is given, shows OK, Cancel, when the user presses OK, opens the URL in the
        browser
        title is the title of the dialog to be shown
        buttons are the options that the user can have
        """
        if title == "":
            title = _("Good")
        self.__msg_usr__(message, buttons=buttons, title=title, url=url)

    def insert_image(
        self,
        img_path: str,
        width: int,
        height: int,
        sh_client: AiHordeClient,
        add_to_gallery=True,
        add_frame=False,
    ):
        """
        Inserts the image with width*height from img_path in the current document adding
        accessibility data from sh_client, adding to the gallery.

        Inserts directly in drawing, spreadsheet, presentation, web, xml form
        and text document, when in other type of document, creates a new text
        document and inserts the image in there.
        """

        # relative size from px
        width = width * 25.4
        height = height * 25.4

        def locale_description(incoming_description):
            if self.show_language:
                full_description = (
                    f"original_prompt : {self.initial_prompt}\nsource_lang : {self.local_language}\n"
                    + incoming_description
                )
            else:
                full_description = incoming_description

            return full_description

        def __insert_image_as_draw__():
            """
            Inserts the image with width*height from the path in the document adding
            the accessibility data from sh_client in a draw document centered
            and above all other elements in the current page.
            """

            size = Size(width, height)
            # https://api.libreoffice.org/docs/idl/ref/servicecom_1_1sun_1_1star_1_1drawing_1_1GraphicObjectShape.html
            image = self.model.createInstance("com.sun.star.drawing.GraphicObjectShape")
            image.GraphicURL = uno.systemPathToFileUrl(img_path)
            ctrllr = self.model.CurrentController
            if self.inside == "calc":
                draw_page = ctrllr.ActiveSheet.DrawPage
            else:
                draw_page = ctrllr.CurrentPage

            draw_page.addTop(image)
            added_image = draw_page[-1]
            added_image.setSize(size)
            added_image.setPropertyValue("ZOrder", draw_page.Count)

            added_image.Title = sh_client.get_title()
            added_image.Name = sh_client.get_imagename()
            added_image.Description = locale_description(
                sh_client.get_full_description()
            )

            added_image.Visible = True
            self.model.Modified = True

            if self.inside == "calc":
                return

            position = Point(
                ((added_image.Parent.Width - width) / 2),
                ((added_image.Parent.Height - height) / 2),
            )
            added_image.setPosition(position)

        def __insert_image_in_text_doc__():
            """
            Inserts the image with width*height from the path in the document adding
            the accessibility data from sh_client in the current document
            at cursor position with the same text next to it.
            """

            def __insert_frame__(cursor, text, image):
                """Inserts the image and the text in the current position inside
                a frame, if it's not possible to place the image because it's inside
                another element that does not allow it, jumps to a start of page and
                inserts the frame with the image and the given text
                """
                text_frame = self.model.createInstance("com.sun.star.text.TextFrame")
                frame_size = Size()
                frame_size.Height = height + 150
                frame_size.Width = width + 150
                text_frame.setSize(frame_size)

                text_frame.setPropertyValue("AnchorType", AT_FRAME)
                try:
                    self.model.getText().insertTextContent(cursor, text_frame, False)
                except Exception:
                    # This happens if we are inside a frame.
                    cursor.jumpToStartOfPage()
                    self.model.getText().insertTextContent(cursor, text_frame, False)
                    logging.exception(
                        "Please try to not add the image inside other objects"
                    )

                frame_text = text_frame.getText()
                frame_cursor = frame_text.createTextCursor()
                text_frame.insertTextContent(frame_cursor, image, False)
                text_frame.insertString(frame_cursor, "\n" + text, False)

            logger.debug(f"Inserting {img_path} in writer")
            # https://api.libreoffice.org/docs/idl/ref/servicecom_1_1sun_1_1star_1_1text_1_1TextGraphicObject.html
            image = self.model.createInstance("com.sun.star.text.GraphicObject")
            image.GraphicURL = uno.systemPathToFileUrl(img_path)
            image.AnchorType = AS_CHARACTER
            image.Width = width
            image.Height = height
            image.Tooltip = sh_client.get_tooltip()
            image.Name = sh_client.get_imagename()
            image.Title = sh_client.get_title()
            image.Description = locale_description(sh_client.get_full_description())

            if add_frame:
                __insert_frame__(self.curview, sh_client.get_title(), image)
            else:
                try:
                    self.model.Text.insertTextContent(self.curview, image, False)
                except Exception:
                    # This happens if we are inside a frame, or another element that
                    # does not allow to insert an image, then we jump and insert
                    logging.debug("Trying to insert the image without frame")
                    self.curview.jumpToStartOfPage()
                    self.model.getText().insertTextContent(self.curview, image, False)
                    logging.exception(
                        "Please try to not add the image inside other objects"
                    )

        image_insert_to = {
            "calc": __insert_image_as_draw__,
            "draw": __insert_image_as_draw__,
            "impress": __insert_image_as_draw__,
            "web": __insert_image_in_text_doc__,
            "writer": __insert_image_in_text_doc__,
        }
        image_insert_to[self.inside]()

        # Add image to gallery
        if add_to_gallery:
            self.add_image_to_gallery([img_path, sh_client.get_full_description()])
        else:
            # The downloaded image is removed, no gallery, no track of the image
            os.unlink.img_path

    def get_frontend_property(self, property_name: str) -> Union[str, bool, None]:
        """
        Returns the value stored for this session of the property_name, if not
        present, returns False.
        Used when checking for update.
        """
        value = None
        oDocProps = self.model.getDocumentProperties()
        userProps = oDocProps.getUserDefinedProperties()
        try:
            value = userProps.getPropertyValue(property_name)
        except UnknownPropertyException:
            # Expected when the property was not present
            return False
        return value

    def has_asked_for_update(self) -> bool:
        return (
            False if not self.get_frontend_property(PROPERTY_CURRENT_SESSION) else True
        )

    def just_asked_for_update(self) -> None:
        self.set_frontend_property(PROPERTY_CURRENT_SESSION, True)

    def set_frontend_property(self, property_name: str, value: Union[str, bool]):
        """
        Sets property_name with value for the current session.
        Used when checking for update.
        """
        oDocProps = self.model.getDocumentProperties()
        userProps = oDocProps.getUserDefinedProperties()
        if value is None:
            str_value = ""
        else:
            str_value = str(value)

        try:
            userProps.addProperty(property_name, TRANSIENT, str_value)
        except PropertyExistException:
            # It's ok, if the property existed, we update it
            userProps.setPropertyValue(property_name, str_value)

    def path_store_images_directory(self) -> str:
        """
        Returns the basepath for the store objects directory
        to store images. Created if did not exist
        """
        # https://api.libreoffice.org/docs/idl/ref/singletoncom_1_1sun_1_1star_1_1util_1_1thePathSettings.html

        psettings = self.context.getByName(
            "/singletons/com.sun.star.util.thePathSettings"
        )
        images_local_path = (
            Path(uno.fileUrlToSystemPath(psettings.Storage_writable))
            / GALLERY_IMAGE_DIR
        )
        os.makedirs(images_local_path, exist_ok=True)

        return Path(images_local_path)

    def path_cache_directory(self) -> str:
        """
        Returns the basepath for the store objects directory
        to store images. Created if did not exist
        """
        # https://api.libreoffice.org/docs/idl/ref/singletoncom_1_1sun_1_1star_1_1util_1_1thePathSettings.html

        psettings = self.context.getByName(
            "/singletons/com.sun.star.util.thePathSettings"
        )
        cache_path = (
            Path(uno.fileUrlToSystemPath(psettings.Storage_writable)) / CACHE_DIR
        )
        os.makedirs(cache_path, exist_ok=True)

        return Path(cache_path)

    def add_image_to_gallery(self, image_info: List[str]) -> None:
        """
        Adds the image in image_path to the gallery theme, the image
        is moved from image_path to the store.
        """

        def the_gallery():
            """
            Returns the default gallerytheme, creating it if if it did not exist
            https://api.libreoffice.org/docs/idl/ref/servicecom_1_1sun_1_1star_1_1gallery_1_1GalleryTheme.html
            """
            themes_list: GalleryThemeProvider = (
                self.context.ServiceManager.createInstanceWithContext(
                    "com.sun.star.gallery.GalleryThemeProvider", self.context
                )
            )
            if themes_list.hasByName(GALLERY_NAME):
                logger.debug("Using existing theme gallery")
                aihorde_theme: GalleryTheme = themes_list.getByName(GALLERY_NAME)
            else:
                logger.debug("Creating theme gallery")
                aihorde_theme: GalleryTheme = themes_list.insertNewByName(GALLERY_NAME)
            return aihorde_theme

        images_dir = self.path_store_images_directory()
        image_filename = os.path.basename(image_info[0])
        shutil.move(image_info[0], images_dir)
        target_image = str(images_dir / image_filename)

        aihorde_theme: GalleryTheme = the_gallery()
        result = aihorde_theme.insertURLByIndex(
            uno.systemPathToFileUrl(target_image), -1
        )
        if result:
            logger.error(
                f"unable to set {target_image} in the gallery, reported result {result}"
            )
        image_ref = aihorde_theme.getByIndex(0)
        image_ref.Title = image_info[1]
        aihorde_theme.update()

    def path_store_directory(self) -> str:
        """
        Returns the basepath for the directory offered by the frontend
        to store data for the plugin, cache and user settings
        """
        # https://api.libreoffice.org/docs/idl/ref/singletoncom_1_1sun_1_1star_1_1util_1_1thePathSettings.html

        psettings = self.context.getByName(
            "/singletons/com.sun.star.util.thePathSettings"
        )
        config_path = uno.fileUrlToSystemPath(psettings.BasePathUserLayer)

        return Path(config_path)

    def __fetch_models_and_styles__(self, include_remote: bool = True):
        """
        Adds Predefined models and styles from local and optionally remote
        sets values for properties
        * default_models
        * default_models_names
        * default_styles
        * default_styles_names
        """
        models_and_styles = {}
        with open(LOCAL_MODELS_AND_STYLES) as the_file:
            models_and_styles = json.loads(the_file.read())

        self.default_models = models_and_styles["models"]
        if include_remote:
            with urllib.request.urlopen(URL_MODELS_AND_STYLES) as the_remote:
                remote_info = json.loads(the_remote.read())
            self.default_models_names = list(
                set(list(remote_info["models"].keys()) + MODELS).difference(
                    set(models_and_styles["forbidden-models"])
                )
            )
            self.default_styles = remote_info["styles"]
            self.default_styles_names = list(
                set(remote_info["styles"].keys()).difference(
                    remote_info["forbidden_styles"]
                )
            )
            self.forbidden_models = remote_info["forbidden-models"]
            self.forbidden_styles = remote_info["forbidden-styles"]
        else:
            self.default_models_names = list(
                set(list(models_and_styles["models"].keys()) + MODELS).difference(
                    set(models_and_styles["forbidden-models"])
                )
            )
            self.default_styles = models_and_styles["styles"]
            self.default_styles_names = list(
                set(models_and_styles["styles"].keys()).difference(
                    set(models_and_styles["forbidden-styles"])
                )
            )
            self.forbidden_models = models_and_styles["forbidden-models"]
            self.forbidden_styles = models_and_styles["forbidden-styles"]


def generate_image(desktop=None, context=None):
    """Creates an image from a prompt provided by the user, making use
    of AI Horde"""

    def get_locale_dir():
        pip = context.getByName(
            "/singletons/com.sun.star.deployment.PackageInformationProvider"
        )
        extpath = pip.getPackageLocation(LIBREOFFICE_EXTENSION_ID)
        locdir = Path(uno.fileUrlToSystemPath(extpath), "locale")

        return locdir

    gettext.bindtextdomain(GETTEXT_DOMAIN, get_locale_dir())

    lo_manager = LibreOfficeInteraction(desktop, context)
    st_manager = HordeClientSettings(lo_manager.path_store_directory())
    saved_options = st_manager.load()
    sh_client = AiHordeClient(
        VERSION,
        URL_VERSION_UPDATE,
        HELP_URL,
        URL_DOWNLOAD,
        saved_options,
        lo_manager.base_info,
        lo_manager,
    )

    logger.debug(lo_manager.base_info)

    lo_manager.prepare_options(sh_client, st_manager, saved_options)

    lo_manager.show_ui()


class AiHordeForLibreOffice(unohelper.Base, XJobExecutor, XEventListener):
    """Service that creates images from text. The url to be invoked is:
    service:org.fectp.AIHordeForLibreOffice
    """

    def trigger(self, args):
        if args == "create_image":
            generate_image(self.desktop, self.context)

    def __init__(self, context):
        self.context = context
        # see https://api.libreoffice.org/docs/idl/ref/servicecom_1_1sun_1_1star_1_1frame_1_1Desktop.html
        self.desktop: Desktop = self.createUnoService("com.sun.star.frame.Desktop")
        # see https://api.libreoffice.org/docs/idl/ref/servicecom_1_1sun_1_1star_1_1frame_1_1DispatchHelper.html
        self.dispatchhelper: DispatchHelper = self.createUnoService(
            "com.sun.star.frame.DispatchHelper"
        )

        log_file = os.path.realpath(
            Path(tempfile.gettempdir(), "libreoffice_shotd.log")
        )
        build_info = {}
        with open(Path(script_dir, "buildinfo.json")) as thef:
            build_info = json.loads(thef.read())
        with open(Path(script_dir, "StableHordeForLibreOffice.py")) as thef:
            md5sum = hashlib.md5(thef.read().encode("utf-8")).hexdigest()
        if DEBUG:
            print(
                f' - md5sum: {build_info["md5sum"][-6:]} - githash: {build_info["githash"][-6:]} - version: {VERSION} \n - locals: {md5sum[-6:]}\n\n'
                + f" Your log is at {log_file}"
            )
        else:
            message = (
                _("To view debugging messages, edit")
                + "\n\n   {}\n\n".format(script_path)
                + _("and change DEBUG = False to DEBUG = True")
            )
            print(message)

    def createUnoService(self, name):
        """little helper function to create services in our context"""
        # see https://api.libreoffice.org/docs/idl/ref/servicecom_1_1sun_1_1star_1_1lang_1_1ServiceManager.html
        # see https://api.libreoffice.org/docs/idl/ref/interfacecom_1_1sun_1_1star_1_1lang_1_1XMultiComponentFactory.html#a77f975d2f28df6d1e136819f78a57353
        return self.context.ServiceManager.createInstanceWithContext(name, self.context)

    def disposing(self, args):
        pass

    def notifyEvent(self, args):
        pass


g_ImplementationHelper = unohelper.ImplementationHelper()
g_ImplementationHelper.addImplementation(
    AiHordeForLibreOffice,
    LIBREOFFICE_EXTENSION_ID,
    ("com.sun.star.task.theJobExecutor",),
)

if __name__ == "__main__":
    """ Connect to LibreOffice proccess.
    1) Start the office in shell with command:
    libreoffice "--accept=socket,host=127.0.0.1,port=2002,tcpNoDelay=1;urp;StarOffice.ComponentContext" --norestore
    2) Run script
    """

    local_ctx: XComponentContext = uno.getComponentContext()
    resolver = local_ctx.ServiceManager.createInstance(
        "com.sun.star.bridge.UnoUrlResolver"
    )
    try:
        remote_ctx: XComponentContext = resolver.resolve(
            "uno:socket,"
            "host=127.0.0.1,"
            "port=2002,"
            "tcpNoDelay=1;"
            "urp;"
            "StarOffice.ComponentContext"
        )
    except Exception as err:
        print("""You are not running a libreoffice instance, to do so from a command line that has `libreoffice` in the path run:

       libreoffice "--accept=socket,host=127.0.0.1,port=2002,tcpNoDelay=1;urp;StarOffice.ComponentContext" --norestore  \nAnd try again
        """)
        err = err
        exit(1)
    desktop = remote_ctx.getServiceManager().createInstanceWithContext(
        "com.sun.star.frame.Desktop", remote_ctx
    )
    generate_image(desktop, remote_ctx)
    print("You will only see the dialog, for full testing issue: make run")


# TODO:
# Great!!! you are here looking at this, take a look at docs/CONTRIBUTING.md
# * [X] Store retrieved images in the gallery
# * [X] Show a message to open the directory that holds generated images with webbrowser
# * [X] Show a message to copy the system information
# * [X] Use TabPage for generate images, UX and information
# * [X] Add an option to store in the gallery
# * [X] Store consumed kudos
# * [X] Store and retrieve the UI options: translation, put text with the image, add to gallery
# * [X] Add an option to write the prompt with the image write_text
# --- 0.8
# * [ ] When something fails in the middle, it's possible to show an URL to allow to recover the generated image by hand
# * [ ] Show kudos
# * [ ] Add tips to show. Localized messages. Inpainting, Gimp. Artbot https://artbot.site/
#    - We need a panel to show the tip
#    - Invite people to grow the knowledge
#    - They can be in github and refreshed each 10 days
#    - url, title, description, image, visibility
# * [ ] Wishlist to have right alignment for numeric control option
# * [ ] Recommend to use a shared key to users
# * [ ] Automate version propagation when publishing: Wishlist for extensions
# --- 1.0
# * [ ] Open an httpserver to receive post hooks from hordeai with gradio
# * [ ] Update styles and models
#    -  Move from updating models automatically, to let users know there is an update
#    -  Cache the images of styles and models
#    -  Force a refresh for images and models, this can run on background
#       * The download happens to a tmp directory and then everything is copied to the cache
#    -  Store date of latest update
#    -  Make a cron job that reviews if there are new models in the reference, this is a github action.
# * [ ] Use styles support from Horde
#    +  Default to Styles if has key for the first time, Default to advanced if anonymous
#    -  Store locally the models with description, homepage and file thing
#    -  Retrieve from local the models, description and all things...
#    -  Reset MAX_WIDTH and MAX_HEIGHT with sizepage, getting dpi*150 to get the max px
#    -  Take the models from the settings the user had and add them to the local models
#    -  Show advanced settings on demand, simpler interface to generate images
#    +  Change from Fixed to Link and use description and URL
#    +  Replace the model control totally
#    -  Fetch model's styles according to the most used
#    -  When generated a new image and model did not have, save it in cache
#    -  Update models from remote when there is an update
#    -  Load models
#    -  When generating an image, load the default values from styles
#    -  Download and cache Styles
#    -  Update styles<|MERGE_RESOLUTION|>--- conflicted
+++ resolved
@@ -96,11 +96,7 @@
 # Change the next line replacing False to True if you need to debug. Case matters
 DEBUG = True
 
-<<<<<<< HEAD
 VERSION = "0.10"
-=======
-VERSION = "0.9.1"
->>>>>>> 05f96f69
 
 import_message_error = None
 
